#![warn(unused_crate_dependencies)]

use crate::chain_state::ChainStateWsClient;
use crate::otel_tracer::init_tracing;
use crate::tpu_next_client::TpuClientNextSender;
use figment::providers::Env;
use figment::Figment;
use metrics_exporter_prometheus::PrometheusBuilder;
use rustls::crypto::CryptoProvider;
use serde::{Deserialize, Serialize};
use smart_rpc_client::rpc_provider::SmartRpcClientProvider;
use solana_sdk::commitment_config::CommitmentConfig;
use solana_sdk::signature::{read_keypair_file, Keypair};
use std::fmt::Debug;
use std::net::{SocketAddr, UdpSocket};
use std::num::NonZeroUsize;
use std::sync::Arc;
use std::time::Duration;
use tokio_util::sync::CancellationToken;
use tracing::{info, warn};

mod chain_state;
mod leader_updater;
mod otel_tracer;
mod quic_forwarder;
mod rpc;
mod rpc_server;
mod store;
mod tpu_next_client;
mod utils;
mod vendor;

#[derive(Debug, Serialize, Deserialize)]
pub struct Config {
    rpc_urls: Vec<String>,
    ws_urls: Vec<String>,
    address: SocketAddr,
    quic_bind_address: SocketAddr,
    quic_server_threads: Option<usize>,
    identity_keypair_file: Option<String>,
    grpc_url: Option<String>,
    block_subscribe_ws: Option<String>,
    tx_max_retries: u32,
    rpc_num_threads: Option<usize>,
    tpu_client_num_threads: Option<usize>,
    //The number of connections to be maintained by the scheduler.
    num_connections: usize,
    //Whether to skip checking the transaction blockhash expiration.
    skip_check_transaction_age: bool,
    //The size of the channel used to transmit transaction batches to the worker tasks.
    worker_channel_size: usize,
    //The maximum number of reconnection attempts allowed in case of connection failure.
    max_reconnect_attempts: usize,
    //The number of slots to look ahead during the leader estimation procedure.
    //Determines how far into the future leaders are estimated,
    //allowing connections to be established with those leaders in advance.
    leader_forward_count: u64,
    prometheus_addr: SocketAddr,
    metrics_update_interval_secs: Option<u64>,
    tx_retry_interval_seconds: u32,
    otpl_endpoint: Option<String>,
}

const DEFAULT_RPC_THREADS: usize = 2;
const DEFAULT_QUIC_THREADS: usize = 2;
const DEFAULT_TPU_CLIENT_THREADS: usize = 4;
const SIGNATURE_RETAIN_SLOTS: u64 = 800; // around 4 mins

fn main() -> anyhow::Result<()> {
    //for some reason ths is required to make rustls work
    CryptoProvider::install_default(rustls::crypto::ring::default_provider())
        .expect("Failed to install default crypto provider");

    dotenv::dotenv().ok();
    let config: Config = Figment::new().merge(Env::raw()).extract()?;
<<<<<<< HEAD

    if config.grpc_url.is_none() && config.block_subscribe_ws.is_none() {
        return Err(anyhow::anyhow!(
            "Either grpc_url or block_subscribe_ws must be provided in the configuration",
        ));
    }

    let _guard = init_tracing(config.otpl_endpoint.clone(), std::io::stdout);
=======
    let _guard = init_tracing(
        config.otpl_endpoint.clone(),
        config.address.port(),
        std::io::stdout,
    );
>>>>>>> 7e8d3284
    let _num_cores = std::thread::available_parallelism().map_or(1, NonZeroUsize::get);

    let identity_keypair = config
        .identity_keypair_file
        .as_ref()
        .map(|file| read_keypair_file(file).expect("Failed to read identity keypair file"))
        .unwrap_or(Keypair::new());

    let _metrics = PrometheusBuilder::new()
        .with_http_listener(config.prometheus_addr)
        .install()
        .expect("failed to install recorder/exporter");
    let rpc_provider = Arc::new(SmartRpcClientProvider::new(
        &config.rpc_urls,
        Duration::from_secs(5),
        Some(CommitmentConfig::confirmed()),
    ));

    info!("config: {:?}", config);
    let cancel = CancellationToken::new();
    let txn_store = Arc::new(store::TransactionStoreImpl::new());

    let (chain_state, chain_state_hdl) = ChainStateWsClient::spawn_new(
        cancel.clone(),
        SIGNATURE_RETAIN_SLOTS,
        config
            .block_subscribe_ws
            .unwrap_or(config.ws_urls[0].clone()),
        config.grpc_url,
    );

    let (tx_client, tpu_next_handle) = TpuClientNextSender::spawn_client(
        config
            .tpu_client_num_threads
            .unwrap_or(DEFAULT_TPU_CLIENT_THREADS),
        rpc_provider,
        config.ws_urls,
        config.leader_forward_count as usize,
        &identity_keypair,
        config.metrics_update_interval_secs.unwrap_or(10),
        cancel.clone(),
    );

    let tx_client = Arc::new(tx_client);

    let quic_handle = quic_forwarder::QuicTxForwarder::spawn_new(
        UdpSocket::bind(config.quic_bind_address)?,
        tx_client.clone(),
        &identity_keypair,
        cancel.clone(),
        config.quic_server_threads.unwrap_or(DEFAULT_QUIC_THREADS),
    );

    let rpc_handle = rpc_server::spawn_jsonrpc_server(
        config.address,
        config.rpc_num_threads.unwrap_or(DEFAULT_RPC_THREADS),
        tx_client,
        txn_store,
        Arc::new(chain_state),
        Duration::from_secs(config.tx_retry_interval_seconds as u64),
        cancel.clone(),
        config.tx_max_retries,
    );

    chain_state_hdl.join().unwrap();
    tpu_next_handle.join().unwrap();
    rpc_handle.join().unwrap();
    quic_handle.join().unwrap();
    Ok(())
}<|MERGE_RESOLUTION|>--- conflicted
+++ resolved
@@ -73,22 +73,18 @@
 
     dotenv::dotenv().ok();
     let config: Config = Figment::new().merge(Env::raw()).extract()?;
-<<<<<<< HEAD
 
     if config.grpc_url.is_none() && config.block_subscribe_ws.is_none() {
         return Err(anyhow::anyhow!(
             "Either grpc_url or block_subscribe_ws must be provided in the configuration",
         ));
     }
-
-    let _guard = init_tracing(config.otpl_endpoint.clone(), std::io::stdout);
-=======
     let _guard = init_tracing(
         config.otpl_endpoint.clone(),
         config.address.port(),
         std::io::stdout,
     );
->>>>>>> 7e8d3284
+  
     let _num_cores = std::thread::available_parallelism().map_or(1, NonZeroUsize::get);
 
     let identity_keypair = config
