#![warn(unused_crate_dependencies)]

use crate::chain_state::ChainStateWsClient;
use crate::otel_tracer::{get_subscriber_with_otpl, init_subscriber};
use crate::tpu_next_client::TpuClientNextSender;
use figment::providers::Env;
use figment::Figment;
use metrics_exporter_prometheus::PrometheusBuilder;
use rustls::crypto::CryptoProvider;
use serde::{Deserialize, Serialize};
use solana_client::nonblocking::rpc_client::RpcClient;
use solana_sdk::signature::{read_keypair_file, Keypair};
use std::fmt::Debug;
use std::net::{SocketAddr, UdpSocket};
use std::num::NonZeroUsize;
use std::sync::Arc;
use std::time::Duration;
use tokio_util::sync::CancellationToken;
use tracing::info;

mod chain_state;
mod otel_tracer;
mod quic_forwarder;
mod rpc;
mod rpc_server;
mod store;
mod tpu_next_client;
mod utils;
mod vendor;

#[derive(Debug, Serialize, Deserialize)]
pub struct Config {
    rpc_url: String,
    ws_url: String,
    address: SocketAddr,
    quic_bind_address: SocketAddr,
    quic_server_threads: Option<usize>,
    identity_keypair_file: Option<String>,
    grpc_url: Option<String>,
    max_retries: u32,
    rpc_num_threads: Option<usize>,
    tpu_client_num_threads: Option<usize>,
    //The number of connections to be maintained by the scheduler.
    num_connections: usize,
    //Whether to skip checking the transaction blockhash expiration.
    skip_check_transaction_age: bool,
    //The size of the channel used to transmit transaction batches to the worker tasks.
    worker_channel_size: usize,
    //The maximum number of reconnection attempts allowed in case of connection failure.
    max_reconnect_attempts: usize,
    //The number of slots to look ahead during the leader estimation procedure.
    //Determines how far into the future leaders are estimated,
    //allowing connections to be established with those leaders in advance.
    leader_forward_count: u64,
    prometheus_addr: SocketAddr,
    metrics_update_interval_secs: u64,
    retry_interval_seconds: u32,
    otpl_endpoint: String,
}

fn main() -> anyhow::Result<()> {
    //for some reason ths is required to make rustls work
    CryptoProvider::install_default(rustls::crypto::ring::default_provider())
        .expect("Failed to install default crypto provider");

    dotenv::dotenv().ok();
    let config: Config = Figment::new().merge(Env::raw()).extract()?;
    let subscriber = get_subscriber_with_otpl(config.otpl_endpoint.clone(), std::io::stdout);
    init_subscriber(subscriber);
    let _num_cores = std::thread::available_parallelism().map_or(1, NonZeroUsize::get);

    let identity_keypair = config
        .identity_keypair_file
        .as_ref()
        .map(|file| read_keypair_file(file).expect("Failed to read identity keypair file"))
        .unwrap_or(Keypair::new());

    let _metrics = PrometheusBuilder::new()
        .with_http_listener(config.prometheus_addr)
        .install()
        .expect("failed to install recorder/exporter");
    let rpc = Arc::new(RpcClient::new(config.rpc_url.to_owned()));
<<<<<<< HEAD
=======
    info!("creating leader updater...");
    let leader_updater = create_leader_updater(rpc.clone(), config.ws_url.to_owned(), None)
        .await
        .map_err(|e| anyhow!(e))?;
    info!("leader updater created");
    let txn_store = Arc::new(store::TransactionStoreImpl::new());

    let tx_client: Arc<dyn SendTransactionClient> = Arc::new(TpuClientNextSender::create_client(
        Handle::current(),
        leader_updater,
        config.lookahead_slots as usize,
        identity_keypair,
        config.metrics_update_interval_secs,
        cancel,
    ));
>>>>>>> 87295990

    info!("config: {:?}", config);
    let cancel = CancellationToken::new();
    let txn_store = Arc::new(store::TransactionStoreImpl::new());

    let (chain_state, chain_state_hdl) = ChainStateWsClient::spawn_new(
        cancel.clone(),
        800, // around 4 mins
        config.ws_url.clone(),
        config.grpc_url,
    );

    let (tx_client, tpu_next_handle) = TpuClientNextSender::spawn_client(
        config.tpu_client_num_threads.unwrap_or(4usize),
        rpc.clone(),
        config.ws_url,
        config.leader_forward_count as usize,
        &identity_keypair,
        cancel.clone(),
    );

    let tx_client = Arc::new(tx_client);

    let quic_handle = quic_forwarder::QuicTxForwarder::spawn_new(
        UdpSocket::bind(config.quic_bind_address)?,
        tx_client.clone(),
        &identity_keypair,
        cancel.clone(),
        config.quic_server_threads.unwrap_or(4usize),
    );

    let rpc_handle = rpc_server::spawn_jsonrpc_server(
        config.address,
        config.rpc_num_threads.unwrap_or(4usize),
        tx_client,
        txn_store,
        Arc::new(chain_state),
        Duration::from_secs(config.retry_interval_seconds as u64),
        cancel.clone(),
        config.max_retries,
    );

    rpc_handle.join().unwrap();
    tpu_next_handle.join().unwrap();
    chain_state_hdl.join().unwrap();
    quic_handle.join().unwrap();
    Ok(())
}<|MERGE_RESOLUTION|>--- conflicted
+++ resolved
@@ -80,24 +80,6 @@
         .install()
         .expect("failed to install recorder/exporter");
     let rpc = Arc::new(RpcClient::new(config.rpc_url.to_owned()));
-<<<<<<< HEAD
-=======
-    info!("creating leader updater...");
-    let leader_updater = create_leader_updater(rpc.clone(), config.ws_url.to_owned(), None)
-        .await
-        .map_err(|e| anyhow!(e))?;
-    info!("leader updater created");
-    let txn_store = Arc::new(store::TransactionStoreImpl::new());
-
-    let tx_client: Arc<dyn SendTransactionClient> = Arc::new(TpuClientNextSender::create_client(
-        Handle::current(),
-        leader_updater,
-        config.lookahead_slots as usize,
-        identity_keypair,
-        config.metrics_update_interval_secs,
-        cancel,
-    ));
->>>>>>> 87295990
 
     info!("config: {:?}", config);
     let cancel = CancellationToken::new();
