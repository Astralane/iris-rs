#![warn(unused_crate_dependencies)]
use crate::chain_state::ChainStateWsClient;
use crate::otel_tracer::{
    get_subscriber_with_otpl, init_subscriber, init_subscriber_without_signoz,
};
use crate::rpc::IrisRpcServer;
use crate::rpc_server::IrisRpcServerImpl;
use crate::utils::ChainStateClient;
use anyhow::anyhow;
use figment::providers::Env;
use figment::Figment;
use jsonrpsee::server::ServerBuilder;
use metrics_exporter_prometheus::PrometheusBuilder;
use rustls::crypto::CryptoProvider;
use serde::{Deserialize, Serialize};
use solana_client::nonblocking::pubsub_client::PubsubClient;
use solana_client::nonblocking::rpc_client::RpcClient;
use solana_sdk::pubkey::Pubkey;
use solana_sdk::signature::{read_keypair_file, Keypair};
use solana_tpu_client_next::leader_updater::create_leader_updater;
use std::fmt::Debug;
use std::net::SocketAddr;
use std::process;
use std::str::FromStr;
use std::sync::atomic::AtomicBool;
use std::sync::Arc;
use std::time::Duration;
use tokio::runtime::Handle;
use tokio_util::sync::CancellationToken;
use tracing::info;

mod broadcaster;
mod chain_state;
mod otel_tracer;
mod rpc;
mod rpc_server;
mod shield;
mod store;
mod tpu_next_client;
mod utils;
mod vendor;

#[derive(Debug, Serialize, Deserialize)]
pub struct Config {
    rpc_url: String,
    ws_url: String,
    address: SocketAddr,
    identity_keypair_file: Option<String>,
    grpc_url: Option<String>,
    tx_max_retries: u32,
    //The number of connections to be maintained by the scheduler.
    num_connections: usize,
    //Whether to skip checking the transaction blockhash expiration.
    skip_check_transaction_age: bool,
    //The size of the channel used to transmit transaction batches to the worker tasks.
    worker_channel_size: usize,
    //The maximum number of reconnection attempts allowed in case of connection failure.
    max_reconnect_attempts: usize,
    //The number of slots to look ahead during the leader estimation procedure.
    //Determines how far into the future leaders are estimated,
    //allowing connections to be established with those leaders in advance.
    leaders_fanout: u64,
    use_tpu_client_next: bool,
    prometheus_addr: SocketAddr,
    metrics_update_interval_secs: u64,
    tx_retry_interval_ms: u32,
    shield_policy_key: Option<String>,
    otpl_endpoint: Option<String>,
    dedup_cache_max_size: usize,
    rust_log: Option<String>,
}

#[tokio::main]
async fn main() -> anyhow::Result<()> {
    //for some reason ths is required to make rustls work
    CryptoProvider::install_default(rustls::crypto::ring::default_provider())
        .expect("Failed to install default crypto provider");

    dotenv::dotenv().ok();

    //read config from env variables
    let config: Config = Figment::new().merge(Env::raw()).extract().unwrap();
    info!("config: {:?}", config);

    match config.otpl_endpoint.clone() {
        Some(endpoint) => {
            let subscriber = get_subscriber_with_otpl(
                config.rust_log.unwrap_or("info".to_string()),
                endpoint,
                config.address.port().clone(),
                std::io::stdout,
            )
            .await;
            init_subscriber(subscriber)
        }
        None => init_subscriber_without_signoz(std::io::stdout),
    }

    let identity_keypair = config
        .identity_keypair_file
        .as_ref()
        .map(|file| read_keypair_file(file).expect("Failed to read identity keypair file"))
        .unwrap_or(Keypair::new());

    let shield_policy_key = config
        .shield_policy_key
        .map(|s| Pubkey::from_str(&s))
        .and_then(|p| p.ok())
        .expect("Failed to parse shield policy key");

    PrometheusBuilder::new()
        .with_http_listener(config.prometheus_addr)
        .install()
        .expect("failed to install recorder/exporter");

    let shutdown = Arc::new(AtomicBool::new(false));
    let cancel = CancellationToken::new();
    let rpc = Arc::new(RpcClient::new(config.rpc_url.to_owned()));
    info!("creating leader updater...");
    let leader_updater = create_leader_updater(rpc.clone(), config.ws_url.to_owned(), None)
        .await
        .map_err(|e| anyhow!(e))?;
    info!("leader updater created");
    let txn_store = Arc::new(store::TransactionStoreImpl::new());

    let (tx_client, tpu_client_jh) = tpu_next_client::spawn_tpu_client_send_txs(
        leader_updater,
        config.leaders_fanout,
        identity_keypair,
        rpc.clone(),
        shield_policy_key,
        config.metrics_update_interval_secs,
<<<<<<< HEAD
        config.worker_channel_size,
        config.max_reconnect_attempts,
        cancel,
=======
        cancel.clone(),
>>>>>>> 8e1d00c5
    );
    let ws_client = PubsubClient::new(&config.ws_url)
        .await
        .expect("Failed to connect to websocket");

    let chain_state = ChainStateWsClient::new(
        Handle::current(),
        shutdown.clone(),
        800, // around 4 mins
        Arc::new(ws_client),
        config.grpc_url,
    );

    let iris = IrisRpcServerImpl::new(
        Arc::new(tx_client),
        txn_store,
        Arc::new(chain_state),
        Duration::from_millis(config.tx_retry_interval_ms as u64),
        shutdown.clone(),
        config.tx_max_retries,
        config.dedup_cache_max_size,
    );

    let server = ServerBuilder::default()
        .max_request_body_size(15_000_000)
        .max_connections(1_000_000)
        .build(config.address)
        .await?;

    info!("server starting in {:?}", config.address);
    let server_hdl = server.start(iris.into_rpc());
    // if the solana rpc server connection is lost, the server will exit
    info!("waiting for shutdown signal");
    while !shutdown.load(std::sync::atomic::Ordering::Relaxed) {
        tokio::time::sleep(Duration::from_secs(1)).await;
    }
    cancel.cancel();
    server_hdl.stop()?;
    server_hdl.stopped().await;
    tpu_client_jh.await.expect("failed to join tpu client");
    process::exit(1);
}<|MERGE_RESOLUTION|>--- conflicted
+++ resolved
@@ -130,13 +130,9 @@
         rpc.clone(),
         shield_policy_key,
         config.metrics_update_interval_secs,
-<<<<<<< HEAD
         config.worker_channel_size,
         config.max_reconnect_attempts,
-        cancel,
-=======
         cancel.clone(),
->>>>>>> 8e1d00c5
     );
     let ws_client = PubsubClient::new(&config.ws_url)
         .await
