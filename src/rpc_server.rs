use crate::rpc::IrisRpcServer;
use crate::store::{TransactionContext, TransactionStore};
use crate::utils::{ChainStateClient, SendTransactionClient};
<<<<<<< HEAD
use crate::vendor::solana_rpc::decode_transaction;
use agave_transaction_view::transaction_view::TransactionView;
=======
use crate::vendor::solana_rpc::decode_and_deserialize;
use dashmap::DashMap;
>>>>>>> 8781019a
use jsonrpsee::core::{async_trait, RpcResult};
use jsonrpsee::types::error::INVALID_PARAMS_CODE;
use jsonrpsee::types::ErrorObjectOwned;
use metrics::{counter, gauge, histogram};
<<<<<<< HEAD
use solana_rpc_client_api::config::RpcSendTransactionConfig;
=======
use moka::future::{Cache, CacheBuilder};
use moka::policy::EvictionPolicy;
use solana_client::rpc_client::SerializableTransaction;
use solana_rpc_client_api::config::RpcSendTransactionConfig;
use solana_sdk::signature::Signature;
use solana_sdk::transaction::VersionedTransaction;
>>>>>>> 8781019a
use solana_transaction_status::UiTransactionEncoding;
use std::num::NonZeroUsize;
use std::sync::atomic::AtomicBool;
use std::sync::Arc;
use std::time::Duration;
use tracing::{error, info};

pub struct IrisRpcServerImpl {
    txn_sender: Arc<dyn SendTransactionClient>,
    retry_cache: Arc<dyn TransactionStore>,
    chain_state: Arc<dyn ChainStateClient>,
    dedup_cache: Cache<Signature, ()>,
    retry_interval: Duration,
    max_retries: u32,
}

pub fn invalid_request(reason: &str) -> ErrorObjectOwned {
    ErrorObjectOwned::owned(
        INVALID_PARAMS_CODE,
        format!("Invalid Request: {reason}"),
        None::<String>,
    )
}

impl IrisRpcServerImpl {
    pub fn new(
        txn_sender: Arc<dyn SendTransactionClient>,
        store: Arc<dyn TransactionStore>,
        chain_state: Arc<dyn ChainStateClient>,
        retry_interval: Duration,
        shutdown: Arc<AtomicBool>,
        max_retries: u32,
        dedup_cache_size: usize,
    ) -> Self {
        let client = IrisRpcServerImpl {
            txn_sender,
            retry_cache: store,
            chain_state,
            dedup_cache: CacheBuilder::new(dedup_cache_size as u64)
                .eviction_policy(EvictionPolicy::lru())
                .build(),
            retry_interval,
            max_retries,
        };
        client.spawn_retry_transactions_loop(shutdown);
        client
    }

    fn spawn_retry_transactions_loop(&self, shutdown: Arc<AtomicBool>) {
        let store = self.retry_cache.clone();
        let chain_state = self.chain_state.clone();
        let txn_sender = self.txn_sender.clone();
        let retry_interval = self.retry_interval;

        tokio::spawn(async move {
            loop {
                if shutdown.load(std::sync::atomic::Ordering::Relaxed) {
                    break;
                }

                let transactions_map = store.get_transactions();
                let mut to_remove = vec![];
                let mut to_retry = vec![];
                let mut to_retry_mev_protected = vec![];
                gauge!("iris_retry_transactions").set(transactions_map.len() as f64);

                for mut txn in transactions_map.iter_mut() {
                    if let Some(slot) = chain_state.confirm_signature_status(&txn.key()) {
                        info!(
                            "Transaction confirmed at slot: {slot} latency {:}",
                            slot.saturating_sub(txn.slot)
                        );
                        counter!("iris_txn_landed").increment(1);
                        histogram!("iris_txn_slot_latency")
                            .record(slot.saturating_sub(txn.slot) as f64);
                        to_remove.push(txn.key().clone());
                    }
                    //check if transaction has been in the store for too long
                    if txn.value().sent_at.elapsed() > Duration::from_secs(60) {
                        to_remove.push(txn.key().clone());
                    }
                    //check if max retries has been reached
                    if txn.retry_count == 0usize {
                        to_remove.push(txn.key().clone());
                    }
                    if txn.retry_count > 0usize {
                        if !txn.mev_protect {
                            to_retry.push(txn.wire_transaction.clone());
                        } else {
                            to_retry_mev_protected.push(txn.wire_transaction.clone());
                        }
                    }
                    txn.retry_count = txn.retry_count.saturating_sub(1);
                }

                gauge!("iris_transactions_removed").increment(to_remove.len() as f64);
                for signature in to_remove {
                    store.remove_transaction(signature);
                }

                if !to_retry.is_empty() {
                    info!("retrying {} tranasctions", to_retry.iter().len());
                }

                if !to_retry_mev_protected.is_empty() {
                    info!(
                        "retrying {} mev protected transactions",
                        to_retry_mev_protected.iter().len()
                    );
                }

                for batch in to_retry.chunks(10).clone() {
                    txn_sender.send_transaction_batch(batch.to_vec(), false);
                }
                for batch in to_retry_mev_protected.chunks(10).clone() {
                    txn_sender.send_transaction_batch(batch.to_vec(), true);
                }

                tokio::time::sleep(retry_interval).await;
            }
        });
    }
}
#[async_trait]
impl IrisRpcServer for IrisRpcServerImpl {
    async fn health(&self) -> String {
        "Ok(1.2)".to_string()
    }

    async fn send_transaction(
        &self,
        txn: String,
        params: RpcSendTransactionConfig,
        mev_protect: Option<bool>,
    ) -> RpcResult<String> {
        info!("Received transaction on rpc connection loop");
        counter!("iris_txn_total_transactions").increment(1);
        let mev_protect = mev_protect.unwrap_or(false);
        let encoding = params.encoding.unwrap_or(UiTransactionEncoding::Base58);
        if !params.skip_preflight {
            counter!("iris_error", "type" => "preflight_check").increment(1);
            return Err(invalid_request("running preflight check is not supported"));
        }
        let binary_encoding = encoding.into_binary_encoding().ok_or_else(|| {
            counter!("iris_error", "type" => "invalid_encoding").increment(1);
            invalid_request(&format!(
                "unsupported encoding: {encoding}. Supported encodings: base58, base64"
            ))
        })?;
<<<<<<< HEAD
        let wire_transaction = match decode_transaction(txn, binary_encoding) {
            Ok(wire_transaction) => wire_transaction,
            Err(e) => {
                counter!("iris_error", "type" => "cannot_decode_transaction").increment(1);
                error!("cannot decode transaction: {:?}", e);
                return Err(invalid_request(&e.to_string()));
            }
        };
        let tx_view =
            TransactionView::try_new_unsanitized(wire_transaction.as_ref()).map_err(|e| {
                counter!("iris_error", "type" => "cannot_deserialize_transaction").increment(1);
                error!("cannot deserialize transaction: {:?}", e);
                invalid_request("cannot deserialize transaction")
            })?;
        let signature = tx_view.signatures()[0].clone();
=======
        let (wire_transaction, versioned_transaction) =
            match decode_and_deserialize::<VersionedTransaction>(txn, binary_encoding) {
                Ok((wire_transaction, versioned_transaction)) => {
                    (wire_transaction, versioned_transaction)
                }
                Err(e) => {
                    counter!("iris_error", "type" => "cannot_decode_transaction").increment(1);
                    return Err(invalid_request(&e.to_string()));
                }
            };
        let signature = *versioned_transaction.get_signature();
        if self.dedup_cache.contains_key(&signature) {
            counter!("iris_error", "type" => "duplicate_transaction").increment(1);
            return Err(invalid_request("duplicate transaction"));
        }
>>>>>>> 8781019a
        info!("processing transaction with signature: {signature}");
        let slot = self.chain_state.get_slot();
        let transaction = TransactionContext::new(
            wire_transaction,
            signature,
            slot,
            params.max_retries.unwrap_or(self.max_retries as usize),
            mev_protect,
        );
        // add to store
        self.retry_cache.add_transaction(transaction.clone());
        self.dedup_cache.insert(signature, ()).await;
        self.txn_sender
            .send_transaction(transaction.wire_transaction, mev_protect);
        Ok(signature.to_string())
    }

    async fn send_transaction_batch(
        &self,
        batch: Vec<String>,
        params: RpcSendTransactionConfig,
        mev_protect: Option<bool>,
    ) -> RpcResult<Vec<String>> {
        let mev_protect = mev_protect.unwrap_or(false);
        if batch.len() > 10 {
            counter!("iris_error", "type" => "batch_size_exceeded").increment(1);
            return Err(invalid_request("batch size exceeded"));
        }
        counter!("iris_txn_total_batches").increment(1);
        let mut wired_transactions = Vec::new();
        let mut signatures = Vec::new();
        for txn in batch {
            if self.retry_cache.has_signature(&txn) {
                counter!("iris_error", "type" => "duplicate_transaction_in_batch").increment(1);
                return Err(invalid_request("duplicate transaction"));
            }
            let encoding = params.encoding.unwrap_or(UiTransactionEncoding::Base58);
            if !params.skip_preflight {
                counter!("iris_error", "type" => "preflight_check").increment(1);
                return Err(invalid_request("running preflight check is not supported"));
            }
            let binary_encoding = encoding.into_binary_encoding().ok_or_else(|| {
                counter!("iris_error", "type" => "invalid_encoding").increment(1);
                invalid_request(&format!(
                    "unsupported encoding: {encoding}. Supported encodings: base58, base64"
                ))
            })?;
            let wire_transaction = match decode_transaction(txn, binary_encoding) {
                Ok(wire_transaction) => wire_transaction,
                Err(e) => {
                    counter!("iris_error", "type" => "cannot_decode_transaction").increment(1);
                    error!("cannot decode transaction: {:?}", e);
                    return Err(invalid_request("cannot decode transaction"));
                }
            };
            let tx_view =
                TransactionView::try_new_unsanitized(wire_transaction.as_ref()).map_err(|e| {
                    counter!("iris_error", "type" => "cannot_deserialize_transaction").increment(1);
                    error!("cannot deserialize transaction: {:?}", e);
                    invalid_request("cannot deserialize transaction")
                })?;

            let signature = tx_view.signatures()[0].clone();
            let slot = self.chain_state.get_slot();
            let transaction = TransactionContext::new(
                wire_transaction,
                signature,
                slot,
                params.max_retries.unwrap_or(self.max_retries as usize),
                mev_protect,
            );
            // add to store
            self.retry_cache.add_transaction(transaction.clone());
            wired_transactions.push(transaction.wire_transaction);
            signatures.push(signature.to_string());
        }
        self.txn_sender
            .send_transaction_batch(wired_transactions, mev_protect);
        Ok(signatures)
    }
}<|MERGE_RESOLUTION|>--- conflicted
+++ resolved
@@ -1,27 +1,19 @@
 use crate::rpc::IrisRpcServer;
 use crate::store::{TransactionContext, TransactionStore};
 use crate::utils::{ChainStateClient, SendTransactionClient};
-<<<<<<< HEAD
 use crate::vendor::solana_rpc::decode_transaction;
 use agave_transaction_view::transaction_view::TransactionView;
-=======
-use crate::vendor::solana_rpc::decode_and_deserialize;
 use dashmap::DashMap;
->>>>>>> 8781019a
 use jsonrpsee::core::{async_trait, RpcResult};
 use jsonrpsee::types::error::INVALID_PARAMS_CODE;
 use jsonrpsee::types::ErrorObjectOwned;
 use metrics::{counter, gauge, histogram};
-<<<<<<< HEAD
-use solana_rpc_client_api::config::RpcSendTransactionConfig;
-=======
 use moka::future::{Cache, CacheBuilder};
 use moka::policy::EvictionPolicy;
 use solana_client::rpc_client::SerializableTransaction;
 use solana_rpc_client_api::config::RpcSendTransactionConfig;
 use solana_sdk::signature::Signature;
 use solana_sdk::transaction::VersionedTransaction;
->>>>>>> 8781019a
 use solana_transaction_status::UiTransactionEncoding;
 use std::num::NonZeroUsize;
 use std::sync::atomic::AtomicBool;
@@ -171,7 +163,6 @@
                 "unsupported encoding: {encoding}. Supported encodings: base58, base64"
             ))
         })?;
-<<<<<<< HEAD
         let wire_transaction = match decode_transaction(txn, binary_encoding) {
             Ok(wire_transaction) => wire_transaction,
             Err(e) => {
@@ -187,23 +178,10 @@
                 invalid_request("cannot deserialize transaction")
             })?;
         let signature = tx_view.signatures()[0].clone();
-=======
-        let (wire_transaction, versioned_transaction) =
-            match decode_and_deserialize::<VersionedTransaction>(txn, binary_encoding) {
-                Ok((wire_transaction, versioned_transaction)) => {
-                    (wire_transaction, versioned_transaction)
-                }
-                Err(e) => {
-                    counter!("iris_error", "type" => "cannot_decode_transaction").increment(1);
-                    return Err(invalid_request(&e.to_string()));
-                }
-            };
-        let signature = *versioned_transaction.get_signature();
         if self.dedup_cache.contains_key(&signature) {
             counter!("iris_error", "type" => "duplicate_transaction").increment(1);
             return Err(invalid_request("duplicate transaction"));
         }
->>>>>>> 8781019a
         info!("processing transaction with signature: {signature}");
         let slot = self.chain_state.get_slot();
         let transaction = TransactionContext::new(
